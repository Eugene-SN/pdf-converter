--- conflicted
+++ resolved
@@ -348,24 +348,16 @@
 
 
 def build_matrix_from_docling_table(table_payload: Dict[str, Any]) -> List[List[str]]:
-<<<<<<< HEAD
     if not isinstance(table_payload, dict):
         return []
     cells = table_payload.get('table_cells') or table_payload.get('cells')
-=======
-    cells = table_payload.get('table_cells')
->>>>>>> 2121c590
     if not isinstance(cells, list):
         return []
     num_rows = _coerce_index(table_payload.get('num_rows'), 0)
     num_cols = _coerce_index(table_payload.get('num_cols'), 0)
     max_row = num_rows - 1
     max_col = num_cols - 1
-<<<<<<< HEAD
     processed_cells: List[Tuple[int, int, int, int, str]] = []
-=======
-    processed_cells: List[Tuple[int, int, str]] = []
->>>>>>> 2121c590
     for cell in cells:
         if not isinstance(cell, dict):
             continue
@@ -398,18 +390,13 @@
         max_row = max(max_row, end_row)
         max_col = max(max_col, end_col)
         text = sanitize_table_cell(cell.get('text'))
-<<<<<<< HEAD
         processed_cells.append((start_row, end_row, start_col, end_col, text))
-=======
-        processed_cells.append((start_row, start_col, text))
->>>>>>> 2121c590
 
     total_rows = max_row + 1
     total_cols = max_col + 1
     if total_rows <= 0 or total_cols <= 0:
         return []
     matrix: List[List[str]] = [['' for _ in range(total_cols)] for _ in range(total_rows)]
-<<<<<<< HEAD
     for start_row, end_row, start_col, end_col, text in processed_cells:
         if not text:
             continue
@@ -420,16 +407,6 @@
                         matrix[row_idx][col_idx] = f"{matrix[row_idx][col_idx]} {text}".strip()
                 else:
                     matrix[row_idx][col_idx] = text
-=======
-    for row_idx, col_idx, text in processed_cells:
-        if not text:
-            continue
-        if 0 <= row_idx < total_rows and 0 <= col_idx < total_cols:
-            if matrix[row_idx][col_idx]:
-                matrix[row_idx][col_idx] = f"{matrix[row_idx][col_idx]} {text}".strip()
-            else:
-                matrix[row_idx][col_idx] = text
->>>>>>> 2121c590
     normalized = normalize_table_matrix(matrix)
     return normalized
 
@@ -502,19 +479,12 @@
             for row in data:
                 if isinstance(row, list):
                     matrix.append(row)
-<<<<<<< HEAD
                 elif isinstance(row, dict):
                     ordered = [row[key] for key in sorted(row.keys())]
                     matrix.append(ordered)
             normalized = normalize_table_matrix(matrix)
             if normalized:
                 return "\n".join(format_table_lines(normalized))
-=======
-            normalized = normalize_table_matrix(matrix)
-            if normalized:
-                lines = format_table_lines(normalized)
-                return "\n".join(lines)
->>>>>>> 2121c590
 
     return ''
 
